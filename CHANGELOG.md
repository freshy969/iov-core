# Changelog

<<<<<<< HEAD
## 0.13.0

* @iov/bcp: Add `AtomicSwapMerger`
* @iov/bcp: `AtomicSwapHelpers.createPreimage` and `.hashPreimage` are
  now available to perform BCP specific atomic swap operations
* @iov/bcp: Add `signedBy` field to `BcpTxQuery`.
* @iov/bcp: Add `memo` field to `SwapOfferTransaction`.
* @iov/bcp: Add `Fee` type and `isFee` helper function.
* @iov/bcp: Add `getFeeQuote` method to `BcpConnection`.
* @iov/keycontrol: Add `Keyring.getAllIdentities`
* @iov/keycontrol: Add `UserProfile.getAllIdentities`
* @iov/keycontrol: Add `.previewIdentity` to the `ReadonlyWallet`/`Wallet` interfaces
* @iov/lisk: Implement `watchBlockHeaders` method on `LiskConnection`.
* @iov/lisk: Implement `getFeeQuote` method on `LiskConnection`.
* @iov/rise: Implement `getFeeQuote` method on `RiseConnection`.

Breaking changes

* @iov/bcp-types: Renamed to @iov/bcp
* @iov/bcp: Pluralize `.amounts` property and change to `Amount` array in
  `SwapOfferTransaction`, `SwapData`
* @iov/bcp: Rename `BcpAtomicSwap` to `AtomicSwap`
* @iov/bcp: Rename atomic swap query types to `AtomicSwapQuery`,
  `AtomicSwapRecipientQuery`, `AtomicSwapSenderQuery`, `AtomicSwapIdQuery`,
  `AtomicSwapHashlockQuery`, `isAtomicSwap*Query`.
* @iov/bcp: Rename `bnsSwapQueryTags` to `bnsSwapQueryTag`
* @iov/bcp: Let `SwapOfferTransaction` take a `hash` instead of a `preimage`.
* @iov/bcp: Rename `SwapData.hashlock` to `SwapData.hash`
* @iov/bcp: Remove `SwapCounterTransaction` in favour of
  `SwapOfferTransaction` for both offer and counter offer.
* @iov/bcp: Transaction fee data (including gas data) is now stored under a `fee` key.
* @iov/bcp: Rename `SwapTimeoutTransaction` to `SwapAbortTransaction` and
  `isSwapTimeoutTransaction` to `isSwapAbortTransaction`.
* @iov/bns: Remove `bnsNonceTag` in favour of `BcpTxQuery.signedBy`.
* @iov/encoding: Remove `Uint32.asNumber`. Use `Uint32.toNumber` instead.
* @iov/ethereum: The `options` parameter of `ethereumConnector` does not allow
  strings anymore. Use `{ wsUrl: myWebsocketUrl }` instead.
* @iov/keycontrol: Remove `HdPaths.metamaskHdKeyTree`. Use `HdPaths.ethereum` instead.
* @iov/keycontrol: `Keyring.getWallet` and `Keyring.getWallets` return the
  immutable type ReadonlyWallet now. New functions to mutate wallets are added:
  `Keyring.setWalletLabel`, `.createIdentity`, `.setIdentityLabel` are added.
* @iov/keycontrol: Let `Keyring.addWallet` return a `WalletInfo` object
* @iov/keycontrol: `Keyring.addWallet` now stores a copy of the wallet
* @iov/keycontrol: Identities now must be unique in `Keyring`.
* @iov/keycontrol: Remove identity argument from `UserProfile.signTransaction`
* @iov/ledger-bns: Package removed from this monorepo and now available at
  https://github.com/iov-one/iov-ledger-bns
* @iov/iov-core: Constructor of `SigningServerCore` now takes two arguments for
  authozization callbacks.
=======
## 0.12.3

* @iov/ethereum: Add missing dependencies on @iov/socket and @iov/stream
* @iov/ethereum: Export `toChecksummedAddress`
>>>>>>> 34675f2b

## 0.12.2

* @iov/crypto: Add `Secp256k1.recoverPubkey` to recover pubkey from signature
  and message
* @iov/ethereum: Implement pubkey recovery when parsing transaction in search
  by transaction ID.
* @iov/ethereum: Transaction parsing now works for pre-EIP155 signatures
* @iov/ethereum: Let listenTx/liveTx return signer's pubkey
* @iov/ethereum: Let `.getAccount` return undefined when balance is 0

## 0.12.1

* @iov/bns: Encode transaction fees
* @iov/bns: Export `ChainAddressPair`
* @iov/ethereum: Allow passing `EthereumConnectionOptions` instead of websocket
  URL into second `ethereumConnector` parameter.

## 0.11.3

* @iov/ethereum: Allow passing `EthereumConnectionOptions` instead of websocket
  URL into second `ethereumConnector` parameter.

## 0.12.0

Breaking changes

* @iov/bcp-types: Remove `Bcp*` prefix from `BcpAccount`, `BcpAccountQuery`,
  `BcpAddressQuery`, `BcpPubkeyQuery`
* @iov/bcp-types: Remove `Account.name` in favour of BNS' username NFTs.
* @iov/bcp-types: Remove `BcpConnection.changeBlock` along with its implementations
  in favour of `BcpConnection.watchBlockHeaders`.
* @iov/bcp-types: Remove `BcpQueryEnvelope` and `dummyEnvelope`
* @iov/bcp-types: Change return type of `BcpAtomicSwapConnection.getSwap` to promise
  of `ReadonlyArray<BcpAtomicSwap>`.
* @iov/bcp-types: Rename methods to plural: `BcpAtomicSwapConnection.getSwaps`
  and `.watchSwaps`.
* @iov/bns: Binary compatibility for weave v0.10.x+ (breaks for all earlier versions)
* @iov/bns: Remove obsolete `SetNameTx`
* @iov/bns: Remove `BnsConnection.status`

## 0.11.2

* @iov/cli: Import Lisk, RISE and Ethereum symbols automatically
* @iov/ethereum: Expose `pubkeyToAddress`

## 0.11.1

* @iov/ethereum: Fix error reporting when signing and sending transactions
* @iov/keycontrol: Add `HdPaths.ethereum` for Ethereum HD path derivation
* @iov/keycontrol: Deprecate `HdPaths.metamaskHdKeyTree` in favour of `HdPaths.ethereum`

## 0.11.0

* @iov/bcp-types: `BcpConnection.getNonce` now returns a `Promise<Nonce>` and
  implementations set a default value on their own.
* @iov/bcp-types: Expose `publicKeyBundleEquals`
* @iov/bcp-types: Add `fractionalDigits` to `BcpTicker`
* @iov/ethereum: Add new package with Ethereum support
* @iov/jsonrpc: Add new package for type-safe JSON-RPC 2.0 interfaces and
  response parsers. This is used for out-of-process signing and can be reused
  in @iov/ethereum and @iov/tendermint-rpc later on.
* @iov/keycontrol: Add `HdPaths.bip44Like` and `HdPaths.iov`
* @iov/iov-core: Add `MultiChainSigner.shutdown` to shutdown the signer.
* @iov/iov-core: Add `MultiChainSigner.isValidAddress` for chain-specific address input validation.
* @iov/stream: Add an implementation of `concat` that buffers stream events
* @iov/stream: Add `firstEvent` as a special case of `toListPromise` with one element
* @iov/tendermint-rpc: Add support for Tendermint 0.27.x

Breaking changes

* @iov/tendermint-rpc: Changed some interfaces to remove dependency on
  base-types. `PostableBytes` -> `TxBytes`, `PublicKeyBundle` ->
  `ValidatorPubkey`, `ChainId` -> `string`.
* @iov/base-types: Package removed and all its types are now in @iov/bcp-types.
* @iov/bcp-types: Convert `TxReadCodec.keyToAddress` into
  `identityToAddress(identity: PublicIdentity)`
* @iov/bcp-types: `BcpConnection.watchNonce` and all its implementations were removed
* @iov/bcp-types: Return type of `BcpConnection.getAccount` was changed to
  `BcpAccount | undefined` to better represent the one-or-none result.
* @iov/bcp-types: Remove `BcpValueNameQuery` from `.getAccount` and `.watchAccount`
  as we're migrating from wallet nicknames to username NFTs.
* @iov/bcp-types: Convert `BcpQueryEnvelope` to `ReadonlyArray` in return
  type of `BcpConnection.getAllTickers`.
* @iov/bcp-types: Convert `BcpQueryEnvelope` to `BcpTicker | undefined` in return
  type of `BcpConnection.getTicker`.
* @iov/bcp-types: Migrate `UnsignedTransaction.chainId` and `.signer` into `.creator`
* @iov/bcp-types: Add `BcpConnection.getNonces`
* @iov/bcp-types: Add `BcpTxQuery.sentFromOrTo` in favour of package-specific address tags
* @iov/bcp-types: Removed `Bcp` prefix from `BcpTransactionState`, `BcpBlockInfoPending`,
  `BcpBlockInfoInBlock`, `BcpBlockInfo`.
* @iov/bcp-types: Add block info state `BlockInfoFailed`.
* @iov/bcp-types: Handle failed transactions in `searchTx`/`listenTx`/`liveTx` and `postTx`.
* @iov/bns: Convert `.owner` in `BnsUsernameNft` and `BnsBlockchainNft` to `Address`
* @iov/bns: In `BncConnection.watchBlockHeaders`, the block header events
  temporarily contain a dummy `id` string until ID calculation is implemented
* @iov/core: Remove `MultiChainSigner.getNonce`. If you really need this, use
  `signer.connection(chainId).getNonce({ address: addr })` instead.
* @iov/core: Removed BNS re-exports `bnsConnector`, `bnsFromOrToTag`,
  `bnsNonceTag`, `bnsSwapQueryTags`. Import them from @iov/bns.
* @iov/core: Convert `MultiChainSigner.keyToAddress` into
  `identityToAddress(identity: PublicIdentity)`
* @iov/keycontrol: Move `PublicIdentity` into @iov/bcp-types; add `chainId`
* @iov/keycontrol: Add chain ID argument to `UserProfile.createIdentity` and
  `Wallet.createIdentity`
* @iov/keycontrol: Remove redundant chainId parameter from
  `Wallet.createTransactionSignature`
* @iov/keycontrol: Remove `LocalIdentity`/`LocalIdentityId` and create
  `UserProdile.getIdentityLabel` to provide labels
* @iov/tendermint-rpc: Remove support for Tendermint 0.20 and 0.21
* @iov/tendermint-rpc: Rename `TxResponse.txResult` -> `.result`
* @iov/crypto: Remove support for ripemd160

## 0.10.4

* @iov/lisk: Implement `LiskConnection.watchAccount`
* @iov/lisk: Support search by address tag in `LiskConnection.searchTx`
* @iov/lisk: Support search by minHeight/maxHeight in `LiskConnection.searchTx`
* @iov/lisk: Implement `LiskConnection.liveTx`
* @iov/rise: Implement `RiseConnection.watchAccount`
* @iov/rise: Support search by address tag in `RiseConnection.searchTx`
* @iov/keycontrol: Fix parameter type of `UserProfile.createIdentity` to allow
  creating identities using `Ed25519Keypair`.

## 0.10.3

* @iov/cli: Fix levelup import

## 0.10.2

* @iov/bcp-types: Add `BcpAccount.pubkey` and implement in Lisk, RISE and BNS.
* @iov/core: `MultiChainSigner.getNonce` was deprecated.

## 0.10.1

* @iov/tendermint-rpc: convert `const enum`s to `enum`s in public interface to
  allow callers to use `--isolatedModules`.

## 0.10.0

* @iov/bcp-types: `BcpTransactionResponse` now contains a `blockInfo` property
  that allows you to get block related data associated with the transactions
  and subscribing to updates. `metadata` was deprecated in favour of `blockInfo`.
* @iov/bcp-types: the new interfaces `getBlockHeader` and `watchBlockHeaders`
  provide block header information.
* @iov/bns: Fix encoding of `BcpTxQuery.hash` in `listenTx` and `liveTx`
* @iov/socket: New package with wrappers around WebSockets: `SocketWrapper`
  and `StreamingSocket` used by tendermint-rpc and Ethereum.
* @iov/stream: Add `toListPromise` that collects stream events and returns a
  list when done.
* @iov/stream: `ValueAndUpdates.waitFor` now returns the values that matched
  the search condition.
* @iov/stream: `DefaultValueProducerCallsbacks.error` added to produce errors.
* @iov/tendermint-rpc: Gracefully handle duplicate subscriptions.

Breaking changes

* @iov/base-types: Remove `TxId` in favour of `TxHash` in @iov/tendermint-rpc.
* @iov/bcp-types: An `Amount` is now a `quantity` expressed as a string, a
  `fractionalDigits` number and a `tokenTicker`. This replaces the `whole`,
  `fractional` pair. `BcpTicker` does not contain `sigFigs` anymore because
  it is not needed there. `BcpCoin` is now an `Amount` and a `BcpTicker`.
* @iov/bcp-types: Wrapper type `BcpNonce` was dropped from all interfaces
  in favour of just `Nonce`.
* @iov/bcp-types: `BcpConnection.getNonce`/`.watchNonce` now only accept
  `BcpAddressQuery` or `BcpPubkeyQuery` as argument type.
* @iov/bcp-types: `BcpConnection.listenTx` now takes an `BcpTxQuery` argument
  analogue to `.searchTx` and `.liveTx`.
* @iov/bcp-types: `BcpTransactionResponse` was removed in favour of the new
  `PostTxResponse`.
* @iov/bcp-types: Change binary `TransactionIdBytes` to printable
  `TransactionId` and use in `TxCodec.identifier`, `PostTxResponse` and
  `BcpTxQuery`.
* @iov/bcp-types: `BcpTxQuery.tags` is now optional
* @iov/bcp-types: Remove type `RecipientId`; use `Address` instead.
* @iov/bcp-types: Remove unused `BaseTx.ttl` and `TtlBytes`
* @iov/bcp-types: Allow extension of transaction types: move BNS transactions
  into @iov/bns, rename generic ones to `SendTransaction` and
  `Swap{Offer,Claim,Counter,Timeout}Transaction`. Property `kind` is now
  a string in the format "{domain}/{concrete_type}", e.g. "bcp/send" or
  "bns/set_name".
* @iov/bns: `BnsConnection.postTx` now resolves before a transaction is in a
  block. The field `blockInfo` of its response can be used to track the
  transaction state.
* @iov/bns: `getHeader`/`watchHeaders` were removed in favour of
  `getBlockHeader`/`watchBlockHeaders` from BCP.
* @iov/core: Rename `MultiChainSigner.signAndCommit` -> `.signAndPost`
* @iov/crpto: the new types `Secp256k1Signature` and `ExtendedSecp256k1Signature` replace DER encoded signatures in `Secp256k1`.
* @iov/faucets: Remove `BovFaucet`. Use `IovFaucet` instead.
* @iov/keycontrol: `Secp256k1HdWallet.createTransactionSignature` now uses the custom fixed length encoding instead of DER to allow blockchains utilizing the recovery parameter.
* @iov/stream: `streamPromise` was renamed to `fromListPromise`.
* @iov/tendermint-rpc: Rename `txCommitSuccess` to `broadcastTxCommitSuccess` and add `broadcastTxSyncSuccess`
* @iov/tendermint-rpc: Remove all fields from `BroadcastTxAsyncResponse`
* @iov/tendermint-rpc: Change type of `BroadcastTxSyncResponse.hash` to `TxId`
* @iov/tendermint-rpc: Un-export interface `RpcTxEvent`
* @iov/tendermint-rpc: Change all `Method` enum names to PascalCase
* @iov/tendermint-rpc: `Client.subscribeTx` now takes a `QueryString` argument
* @iov/tendermint-rpc: Support for Tendermint version 0.20.0 and 0.21.0 is
  deprecated and will be removed in the next version of IOV-Core. If you need
  support for Tendermint < 0.25.0, please open an issue on Github and we'll
  maintain it.

## 0.9.3

* @iov/bns: Add missing error propagation from `searchTx`/`listenTx` into `liveTx` stream.

## 0.9.2

* @iov/bns: Add `getHeader` and `watchHeaders` methods to access block headers

## 0.9.1

* @iov/stream: Generalize `streamPromise` to take a promise of an iterable
* @iov/bns: Fix order of events in `listenTx`. All history tx events are now emitted before updates.

## 0.9.0

* @iov/core: Export `Secp256k1HdWallet` and import by default in @iov/cli.
* @iov/faucets: Postpone removal of `BovFaucet` to 0.10.x

Breaking changes

* @iov/bcp-types: Rename `FungibleToken` to `Amount`
* @iov/bns: Re-generate BNS codec from weave v0.9.0 and adapt wrapper types.
* @iov/bns: Add support for blockchain and username NFTs
* @iov/crypto: Convert pubkey of Secp256k1Keypair into uncompressed format with prefix `04`.
* @iov/crypto: Secp256k1.createSignature/.verifySignature now comsume a message hash and do no hashing internally.
* @iov/dpos: Rename `Amount`/`parseAmount` to `Quantity`/`parseQuantity`
* @iov/keycontrol: Let `Secp256k1HdWallet` work on uncompressed pubkeys. Since `Secp256k1HdWallet`
  was not used yet, there is no migration for existing `Secp256k1HdWallet`.
* @iov/tendermint-types: Move types `PrivateKeyBundle`, `PrivateKeyBytes` into @iov/bns;
  split `Tag` into `BcpQueryTag` in @iov/bcp-types and `QueryTag` in @iov/tendermint-rpc;
  rename `TxQuery` into `BcpTxQuery` in @iov/bcp-types; make `SignatureBundle` available
  in @iov/tendermint-rcp only and rename to `VoteSignatureBundle`; move `buildTxQuery` into @iov/bns.
* @iov/tendermint-types: renamed to @iov/base-types

## 0.8.1

* @iov/dpos: Deduplicate `Serialization` from Lisk and RISE
* @iov/keycontrol: Add `Wallet.printableSecret` and `UserProfile.printableSecret`
* @iov/keycontrol: Add `HdPaths.bip44` and `HdPaths.metamaskHdKeyTree` HD path builders
* @iov/tendermint-rpc: Ensure transaction search results are sorted by height

## 0.8.0

* @iov/dpos: Add new package with shared code for Lisk and RISE. Don't use this directly. No code change necessary for users of @iov/lisk and @iov/rise.
* @iov/faucets: add `IovFaucet` to connect to the new faucet application
* @iov/keycontrol: add format versioning to `Wallet`, `Keyring`, keyring encryption and `UserProfile`

Deprecations

* @iov/faucets: `BovFaucet` is deprecated and will be removed in 0.9. Migrate to the `IovFaucet`.

Breaking changes

* @iov/lisk: LiskConnection.postTx does not wait for block anymore (analogue to RiseConnection.postTx),
  making it faster and more reliable. Transaction state tracking will improve in the future.
* Due to updates in all serialization formats, UserProfiles stored with
  earlier versions of IOV-Core cannot be opened with 0.8.0. To migrate to
  the new version, extract the secret data using an older version and
  create a new UserProfile in 0.8.0.

## 0.7.1

* @iov/lisk: Implement `LiskConnection.getTicker` and `.getAllTickers`
* @iov/rise: Implement `RiseConnection.getTicker` and `.getAllTickers`

## 0.7.0

* @iov/bcp-types: optional field `expectedChainId` added to `ChainConnector`
* @iov/bcp-types: `BcpConnection.getAccount` can now be called with a pubkey input
* @iov/bcp-types: `TxReadCodec` and all its implementations now contain a `isValidAddress` method
* @iov/core: `MultiChainSigner.addChain` now returns chain information of the chain added
* @iov/lisk: new package to connect to the Lisk blockchain
* @iov/rise: new package to connect to the RISE blockchain
* @iov/encoding: bech32 encoding support for address bytes
* @iov/keycontrol: `UserProfile.setEntry()` now returns `WalletInfo` of new wallet added, for ease of use

Breaking changes

* @iov/bcp-types: `Address` is now a `string` instead of an `Uint8Array`
* @iov/bcp-types: `BcpTransactionResponse.metadata.success` was removed since failures are reported as promise rejections
* @iov/bcp-types: `Nonce` is now implemented by `Int53` from @iov/encoding instead of `Long`
* @iov/bns: `Client` was renamed to `BnsConnection`. The `connect()` function was renamed to `BnsConnection.establish()`
* @iov/core: rename `IovWriter` to `MultiChainSigner`
* @iov/core: rename the getter `reader` to `connection` in `MultiChainSigner`
* @iov/faucets: `BovFaucet.credit` now expects an address in bech32 format
* @iov/keycontrol: `Ed25519KeyringEntry` now takes a keypair as an argument in `createIdentity()`
* @iov/keycontrol: `Ed25519SimpleAddressKeyringEntry` was removed in favour of `Ed25519HdWallet` together with `HdPaths.simpleAddress`
* @iov/keycontrol: in `UserProfile`, `.entriesCount`, `.entryLabels` and `.entryIds` have been merged into `.wallets`
* @iov/keycontrol: in `UserProfile`, `.setEntryLabel`, `.createIdentity`, `.setIdentityLabel`, `.getIdentities`, `.signTransaction`, `.appendSignature` now only accept string IDs for the entry/wallet argument
* @iov/keycontrol: `DefaultValueProducer` and `ValueAndUpdates` moved into @iov/stream
* @iov/keycontrol: `KeyringEntry.createIdentity` now takes a required options argument of type `Ed25519KeyringEntry | ReadonlyArray<Slip10RawIndex> | number`
* @iov/keycontrol: rename symbols to `Wallet`, `WalletId`, `WalletImplementationIdString`, `WalletSerializationString`
* @iov/keycontrol: rename `Ed25519KeyringEntry` to `Ed25519WalletId`
* @iov/keycontrol: in `Keyring`, rename `.getEntries/.getEntryById` to `.getWallets/.getWallet`
* @iov/keycontrol: in `Keyring`, remove obsolete `.getEntryByIndex`
* @iov/keycontrol: in `UserProfile`, rename `.addEntry/.setEntryLabel` to `.addWallet/.setWalletLabel`
* @iov/ledger-bns: in `LedgerSimpleAddressKeyringEntry`, `.createIdentity` takes an index argument
* @iov/ledger-bns: rename `LedgerSimpleAddressKeyringEntry` to `LedgerSimpleAddressWallet`
* Due to updates in the Keyring serialization, UserProfiles stored with
  earlier versions of IOV-Core cannot be opened with 0.7.0. To migrate to
  the new version, extract the secret data using an older version and
  create a new UserProfile in 0.7.0.

## 0.6.1

* @iov/keycontrol: add Ed25519HdWallet and Secp256k1HdWallet that work like Ed25519SimpleAddressKeyringEntry but allow derivation of arbirtary SLIP-0010 paths
* @iov/core: move ChainConnector into @iov/bcp-types to avoid new chains to depend on @iov/core
* @iov/bcp-types: various refactorings to improve multi chain support

Other notes

* The new name for keyring entries is "wallet". A keyring contains multiple wallets. This transition was started
  with the intoduction of Ed25519HdWallet and Secp256k1HdWallet and other incompatible API changes will follow in 0.7.
* We welcome our first external code contributor @SpasZahariev! If you want to get familiar woth the codebase,
  check the issues labeled with "good first issue".

## 0.6.0

* @iov/core: expose Ed25519KeyringEntry
* @iov/keycontrol: refactor entry ID generation
* @iov/bcp-types: rename interface IovReader -> BcpConnection
* @iov/bcp-types: make BcpConnection.chainId() synchronous for easier use by clients
* @iov/bns: expose transaction result
* @iov/bns: expose atomic swap queries on the bns client
* @iov/bns: transaction search can handle unlimited number of results

Breaking changes

* Due to updates in the Keyring serialization, UserProfiles stored with
  earlier versions of IOV-Core cannot be opened with 0.6.0. To migrate to
  the new version, extract the secret data using an older version and
  create a new UserProfile in 0.6.0.

## 0.5.4

* @iov/cli: fix global installation support

## 0.5.3

* @iov/core and @iov/keycontrol: use strict types for keyring entry IDs

## 0.5.2

* @iov/bns: increase transaction search results to 100 items
* @iov/core and @iov/keycontrol: add keyring entry IDs
* @iov/keycontrol: ensure Ed25519SimpleAddressKeyringEntry.fromEntropyWithCurve/ and .fromMnemonicWithCurve return the correct type

**Note: this version was published with an outdated build
and should not be used**

## 0.5.1

* @iov/bns: expose transaction IDs

## 0.5.0

* @iov/bns: Add support of listening to change events, watching accounts, txs
* @iov/core: Simplify construction of IovWriter
* @iov/crypto: Rename all `Slip0010*` symbols to `Slip10*`
* @iov/crypto: Fix keypair representation of Secp256k1.makeKeypair
* @iov/tendermint: Add support for subscribing to events

Breaking changes

* Due to multi curve support in keyring entries, UserProfiles stored with
  earlier versions of IOV-Core cannot be opened with 0.5.0. To migrate to
  the new version, extract the secret data using 0.4.1 and create a new
  UserProfile in 0.5.0.
* The IovWriter construction is changed. You can probably save a line there.
  Please look at @iov/core README to see how to build it.

## 0.4.1

* @iov/faucets: package added to provide easy access to a BovFaucet

## 0.4.0

* @iov/core: Add disconnect method to IovReader
* @iov/tendermint-rpc: Add disconnect method to WebsocketClient
* @iov/ledger-bns: Improved USB connectivity due to hw-transport-node-hid upgrade

Breaking changes

* @iov/cli: wait() helper function removed
* @iov/ledger-bns: LedgerSimpleAddressKeyringEntry.startDeviceTracking() must be called
  before getting device state or calling createIdentity()/createTransactionSignature()
* The name field from the `getAccount` result data does not contain
  the chain ID anymore. Before

      [ { name: 'admin*test-chain-HexTMJ',
      address:
       Uint8Array [
         177,
         202, ...

  Now:

      [ { name: 'admin',
      address:
       Uint8Array [
         177,
         202, ...

## 0.3.1

* @iov/core: Export SetNameTx
* Improve Windows compatibility of build system and add Edge tests

## 0.3.0

* @iov/ledger-bns: Implement LedgerSimpleAddressKeyringEntry.canSign
* @iov/ledger-bns: Add LedgerSimpleAddressKeyringEntry.deviceState
* @iov/keycontrol: Encrypt UserProfile using XChaCha20-Poly1305
* @iov/crypto: Add support for unhardened Secp256k1 HD derivation
* @iov/cli: Add support for top level await

Breaking changes

* Due to an enhanced encryption mechanism, UserProfiles stored with
  IOV-Core 0.2.0 cannot be opened with 0.3.0. To migrate to the new
  version, extract the secret data using 0.2.0 and create a new
  UserProfile in 0.3.0.

## 0.2.0

Finalize library name, add documentation and open source

## 0.1.1

Expose type TransactionKind

## 0.1.0

The beginning of versioning

## 0.0.0

Initial development<|MERGE_RESOLUTION|>--- conflicted
+++ resolved
@@ -1,6 +1,5 @@
 # Changelog
 
-<<<<<<< HEAD
 ## 0.13.0
 
 * @iov/bcp: Add `AtomicSwapMerger`
@@ -50,12 +49,11 @@
   https://github.com/iov-one/iov-ledger-bns
 * @iov/iov-core: Constructor of `SigningServerCore` now takes two arguments for
   authozization callbacks.
-=======
+
 ## 0.12.3
 
 * @iov/ethereum: Add missing dependencies on @iov/socket and @iov/stream
 * @iov/ethereum: Export `toChecksummedAddress`
->>>>>>> 34675f2b
 
 ## 0.12.2
 
