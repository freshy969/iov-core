# Changelog

<<<<<<< HEAD
## 0.14.0

Breaking changes

- @iov/bcp: Change type of `SwapData.timeout` and `SwapOfferTransaction.timeout`
  to `SwapTimeout = BlockHeightTimeout | TimestampTimeout`.
- @iov/bcp: Rename `SwapState.Expired` to `.Aborted` and `ExpiredSwap` to
  `AbortedSwap`.
- @iov/bcp: New type `Hash` used for atomic swap hashes. Use
  `AtomicSwapHelpers.hashPreimage` to create those hashes.
- @iov/bcp: Rename `SwapState` to `SwapProcessState`.
=======
## 0.13.3

- @iov/ethereum: Export `Erc20Options`.
- @iov/ethereum: Set ERC20 tokens in codec of `ethereumConnector`.
- @iov/ethereum: Deduplicate transaction events in `liveTx`/`listenTx`.

## 0.13.2

- @iov/ethereum: Avoid dependency on `@types/bn.js` from `index.d.ts`.
>>>>>>> 45d2be2f

## 0.13.1

- @iov/ethereum: Allow querying of ERC20 token balances
- @iov/ethereum: Allow sending of ERC20 tokens
- @iov/ethereum: Support ERC20 tokens in `searchTx`, `listenTx` and `liveTx`.
- @iov/ethereum: Export instantiable `EthereumCodec` with `EthereumCodecOptions`
  argument. The old `ethereumCodec` is now a backward compatible instance of
  `EthereumCodec` with default options.
- @iov/ethereum: Implement `getFeeQuote` method on `EthereumConnection`.
- @iov/ethereum: Fix transaction fee parsing for transactions from RPC/scraper.
- @iov/ethereum: In `parseBytes`, convert on-chain `input`/memo data into hex
  representation when it is no valid UTF-8.
- @iov/ethereum: Add `pollInterval` to `EthereumConnectionOptions`.
- @iov/dpos: Let `Serialization.serializeTransaction` accept transactions with
  fee set.

## 0.13.0

- @iov/bcp: Add `AtomicSwapMerger`
- @iov/bcp: `AtomicSwapHelpers.createPreimage` and `.hashPreimage` are now
  available to perform BCP specific atomic swap operations
- @iov/bcp: Add `signedBy` field to `BcpTxQuery`.
- @iov/bcp: Add `memo` field to `SwapOfferTransaction`.
- @iov/bcp: Add `Fee` type and `isFee` helper function.
- @iov/bcp: Add `getFeeQuote` method to `BcpConnection`.
- @iov/bns: Implement `getFeeQuote` method on `BnsConnection`.
- @iov/keycontrol: Add `Keyring.getAllIdentities` and
  `Keyring.getWalletByIdentity`
- @iov/keycontrol: Add `UserProfile.getAllIdentities`
- @iov/keycontrol: Add `.previewIdentity` to the `ReadonlyWallet`/`Wallet`
  interfaces
- @iov/jsonrpc: Let `isJsonCompatibleDictionary` not accept non-simple objects
- @iov/lisk: Implement `watchBlockHeaders` method on `LiskConnection`.
- @iov/lisk: Implement `getFeeQuote` method on `LiskConnection`.
- @iov/rise: Implement `getFeeQuote` method on `RiseConnection`.

Breaking changes

- @iov/bcp-types: Renamed to @iov/bcp
- @iov/bcp: Pluralize `.amounts` property and change to `Amount` array in
  `SwapOfferTransaction`, `SwapData`
- @iov/bcp: Rename `BcpAtomicSwap` to `AtomicSwap`
- @iov/bcp: Rename atomic swap query types to `AtomicSwapQuery`,
  `AtomicSwapRecipientQuery`, `AtomicSwapSenderQuery`, `AtomicSwapIdQuery`,
  `AtomicSwapHashlockQuery`, `isAtomicSwap*Query`.
- @iov/bcp: Rename `bnsSwapQueryTags` to `bnsSwapQueryTag`
- @iov/bcp: Let `SwapOfferTransaction` take a `hash` instead of a `preimage`.
- @iov/bcp: Rename `SwapData.hashlock` to `SwapData.hash`
- @iov/bcp: Remove `SwapCounterTransaction` in favour of `SwapOfferTransaction`
  for both offer and counter offer.
- @iov/bcp: Transaction fee data (including gas data) is now stored under a
  `fee` key.
- @iov/bcp: Rename `SwapTimeoutTransaction` to `SwapAbortTransaction` and
  `isSwapTimeoutTransaction` to `isSwapAbortTransaction`.
- @iov/bcp: Convert type `Nonce` from Int53 to number to simplify use over
  JavaScript and JSON interfaces.
- @iov/bns: Remove `bnsNonceTag` in favour of `BcpTxQuery.signedBy`.
- @iov/core: Remove wallet ID argument from `MultiChainSigner.signAndPost`
- @iov/core: Rename `JsonRpcSigningServer` to `JsRpcSigningServer` and convert
  interface from JSON to JavaScript.
- @iov/encoding: Remove `Uint32.asNumber`. Use `Uint32.toNumber` instead.
- @iov/ethereum: The `options` parameter of `ethereumConnector` does not allow
  strings anymore. Use `{ wsUrl: myWebsocketUrl }` instead.
- @iov/jsonrpc: Make request and response types generic in
  `SimpleMessagingConnection`.
- @iov/keycontrol: Remove `HdPaths.metamaskHdKeyTree`. Use `HdPaths.ethereum`
  instead.
- @iov/keycontrol: `Keyring.getWallet` and `Keyring.getWallets` return the
  immutable type ReadonlyWallet now. New functions to mutate wallets are added:
  `Keyring.setWalletLabel`, `.createIdentity`, `.setIdentityLabel` are added.
- @iov/keycontrol: Let `Keyring.addWallet` return a `WalletInfo` object
- @iov/keycontrol: `Keyring.addWallet` now stores a copy of the wallet
- @iov/keycontrol: Identities now must be unique in `Keyring`.
- @iov/keycontrol: Remove identity argument from `UserProfile.signTransaction`
- @iov/keycontrol: Remove wallet ID argument from `UserProfile.signTransaction`,
  `.appendSignature`, `.setIdentityLabel` and `.getIdentityLabel` as well as
  `Keyring.setIdentityLabel`.
- @iov/ledger-bns: Package removed from this monorepo and now available at
  https://github.com/iov-one/iov-ledger-bns
- @iov/iov-core: Constructor of `SigningServerCore` now takes two arguments for
  authozization callbacks.

## 0.12.3

- @iov/ethereum: Add missing dependencies on @iov/socket and @iov/stream
- @iov/ethereum: Export `toChecksummedAddress`

## 0.12.2

- @iov/crypto: Add `Secp256k1.recoverPubkey` to recover pubkey from signature
  and message
- @iov/ethereum: Implement pubkey recovery when parsing transaction in search by
  transaction ID.
- @iov/ethereum: Transaction parsing now works for pre-EIP155 signatures
- @iov/ethereum: Let listenTx/liveTx return signer's pubkey
- @iov/ethereum: Let `.getAccount` return undefined when balance is 0

## 0.12.1

- @iov/bns: Encode transaction fees
- @iov/bns: Export `ChainAddressPair`
- @iov/ethereum: Allow passing `EthereumConnectionOptions` instead of websocket
  URL into second `ethereumConnector` parameter.

## 0.11.3

- @iov/ethereum: Allow passing `EthereumConnectionOptions` instead of websocket
  URL into second `ethereumConnector` parameter.

## 0.12.0

Breaking changes

- @iov/bcp-types: Remove `Bcp*` prefix from `BcpAccount`, `BcpAccountQuery`,
  `BcpAddressQuery`, `BcpPubkeyQuery`
- @iov/bcp-types: Remove `Account.name` in favour of BNS' username NFTs.
- @iov/bcp-types: Remove `BcpConnection.changeBlock` along with its
  implementations in favour of `BcpConnection.watchBlockHeaders`.
- @iov/bcp-types: Remove `BcpQueryEnvelope` and `dummyEnvelope`
- @iov/bcp-types: Change return type of `BcpAtomicSwapConnection.getSwap` to
  promise of `ReadonlyArray<BcpAtomicSwap>`.
- @iov/bcp-types: Rename methods to plural: `BcpAtomicSwapConnection.getSwaps`
  and `.watchSwaps`.
- @iov/bns: Binary compatibility for weave v0.10.x+ (breaks for all earlier
  versions)
- @iov/bns: Remove obsolete `SetNameTx`
- @iov/bns: Remove `BnsConnection.status`

## 0.11.2

- @iov/cli: Import Lisk, RISE and Ethereum symbols automatically
- @iov/ethereum: Expose `pubkeyToAddress`

## 0.11.1

- @iov/ethereum: Fix error reporting when signing and sending transactions
- @iov/keycontrol: Add `HdPaths.ethereum` for Ethereum HD path derivation
- @iov/keycontrol: Deprecate `HdPaths.metamaskHdKeyTree` in favour of
  `HdPaths.ethereum`

## 0.11.0

- @iov/bcp-types: `BcpConnection.getNonce` now returns a `Promise<Nonce>` and
  implementations set a default value on their own.
- @iov/bcp-types: Expose `publicKeyBundleEquals`
- @iov/bcp-types: Add `fractionalDigits` to `BcpTicker`
- @iov/ethereum: Add new package with Ethereum support
- @iov/jsonrpc: Add new package for type-safe JSON-RPC 2.0 interfaces and
  response parsers. This is used for out-of-process signing and can be reused in
  @iov/ethereum and @iov/tendermint-rpc later on.
- @iov/keycontrol: Add `HdPaths.bip44Like` and `HdPaths.iov`
- @iov/iov-core: Add `MultiChainSigner.shutdown` to shutdown the signer.
- @iov/iov-core: Add `MultiChainSigner.isValidAddress` for chain-specific
  address input validation.
- @iov/stream: Add an implementation of `concat` that buffers stream events
- @iov/stream: Add `firstEvent` as a special case of `toListPromise` with one
  element
- @iov/tendermint-rpc: Add support for Tendermint 0.27.x

Breaking changes

- @iov/tendermint-rpc: Changed some interfaces to remove dependency on
  base-types. `PostableBytes` -> `TxBytes`, `PublicKeyBundle` ->
  `ValidatorPubkey`, `ChainId` -> `string`.
- @iov/base-types: Package removed and all its types are now in @iov/bcp-types.
- @iov/bcp-types: Convert `TxReadCodec.keyToAddress` into
  `identityToAddress(identity: PublicIdentity)`
- @iov/bcp-types: `BcpConnection.watchNonce` and all its implementations were
  removed
- @iov/bcp-types: Return type of `BcpConnection.getAccount` was changed to
  `BcpAccount | undefined` to better represent the one-or-none result.
- @iov/bcp-types: Remove `BcpValueNameQuery` from `.getAccount` and
  `.watchAccount` as we're migrating from wallet nicknames to username NFTs.
- @iov/bcp-types: Convert `BcpQueryEnvelope` to `ReadonlyArray` in return type
  of `BcpConnection.getAllTickers`.
- @iov/bcp-types: Convert `BcpQueryEnvelope` to `BcpTicker | undefined` in
  return type of `BcpConnection.getTicker`.
- @iov/bcp-types: Migrate `UnsignedTransaction.chainId` and `.signer` into
  `.creator`
- @iov/bcp-types: Add `BcpConnection.getNonces`
- @iov/bcp-types: Add `BcpTxQuery.sentFromOrTo` in favour of package-specific
  address tags
- @iov/bcp-types: Removed `Bcp` prefix from `BcpTransactionState`,
  `BcpBlockInfoPending`, `BcpBlockInfoInBlock`, `BcpBlockInfo`.
- @iov/bcp-types: Add block info state `BlockInfoFailed`.
- @iov/bcp-types: Handle failed transactions in `searchTx`/`listenTx`/`liveTx`
  and `postTx`.
- @iov/bns: Convert `.owner` in `BnsUsernameNft` and `BnsBlockchainNft` to
  `Address`
- @iov/bns: In `BncConnection.watchBlockHeaders`, the block header events
  temporarily contain a dummy `id` string until ID calculation is implemented
- @iov/core: Remove `MultiChainSigner.getNonce`. If you really need this, use
  `signer.connection(chainId).getNonce({ address: addr })` instead.
- @iov/core: Removed BNS re-exports `bnsConnector`, `bnsFromOrToTag`,
  `bnsNonceTag`, `bnsSwapQueryTags`. Import them from @iov/bns.
- @iov/core: Convert `MultiChainSigner.keyToAddress` into
  `identityToAddress(identity: PublicIdentity)`
- @iov/keycontrol: Move `PublicIdentity` into @iov/bcp-types; add `chainId`
- @iov/keycontrol: Add chain ID argument to `UserProfile.createIdentity` and
  `Wallet.createIdentity`
- @iov/keycontrol: Remove redundant chainId parameter from
  `Wallet.createTransactionSignature`
- @iov/keycontrol: Remove `LocalIdentity`/`LocalIdentityId` and create
  `UserProdile.getIdentityLabel` to provide labels
- @iov/tendermint-rpc: Remove support for Tendermint 0.20 and 0.21
- @iov/tendermint-rpc: Rename `TxResponse.txResult` -> `.result`
- @iov/crypto: Remove support for ripemd160

## 0.10.4

- @iov/lisk: Implement `LiskConnection.watchAccount`
- @iov/lisk: Support search by address tag in `LiskConnection.searchTx`
- @iov/lisk: Support search by minHeight/maxHeight in `LiskConnection.searchTx`
- @iov/lisk: Implement `LiskConnection.liveTx`
- @iov/rise: Implement `RiseConnection.watchAccount`
- @iov/rise: Support search by address tag in `RiseConnection.searchTx`
- @iov/keycontrol: Fix parameter type of `UserProfile.createIdentity` to allow
  creating identities using `Ed25519Keypair`.

## 0.10.3

- @iov/cli: Fix levelup import

## 0.10.2

- @iov/bcp-types: Add `BcpAccount.pubkey` and implement in Lisk, RISE and BNS.
- @iov/core: `MultiChainSigner.getNonce` was deprecated.

## 0.10.1

- @iov/tendermint-rpc: convert `const enum`s to `enum`s in public interface to
  allow callers to use `--isolatedModules`.

## 0.10.0

- @iov/bcp-types: `BcpTransactionResponse` now contains a `blockInfo` property
  that allows you to get block related data associated with the transactions and
  subscribing to updates. `metadata` was deprecated in favour of `blockInfo`.
- @iov/bcp-types: the new interfaces `getBlockHeader` and `watchBlockHeaders`
  provide block header information.
- @iov/bns: Fix encoding of `BcpTxQuery.hash` in `listenTx` and `liveTx`
- @iov/socket: New package with wrappers around WebSockets: `SocketWrapper` and
  `StreamingSocket` used by tendermint-rpc and Ethereum.
- @iov/stream: Add `toListPromise` that collects stream events and returns a
  list when done.
- @iov/stream: `ValueAndUpdates.waitFor` now returns the values that matched the
  search condition.
- @iov/stream: `DefaultValueProducerCallsbacks.error` added to produce errors.
- @iov/tendermint-rpc: Gracefully handle duplicate subscriptions.

Breaking changes

- @iov/base-types: Remove `TxId` in favour of `TxHash` in @iov/tendermint-rpc.
- @iov/bcp-types: An `Amount` is now a `quantity` expressed as a string, a
  `fractionalDigits` number and a `tokenTicker`. This replaces the `whole`,
  `fractional` pair. `BcpTicker` does not contain `sigFigs` anymore because it
  is not needed there. `BcpCoin` is now an `Amount` and a `BcpTicker`.
- @iov/bcp-types: Wrapper type `BcpNonce` was dropped from all interfaces in
  favour of just `Nonce`.
- @iov/bcp-types: `BcpConnection.getNonce`/`.watchNonce` now only accept
  `BcpAddressQuery` or `BcpPubkeyQuery` as argument type.
- @iov/bcp-types: `BcpConnection.listenTx` now takes an `BcpTxQuery` argument
  analogue to `.searchTx` and `.liveTx`.
- @iov/bcp-types: `BcpTransactionResponse` was removed in favour of the new
  `PostTxResponse`.
- @iov/bcp-types: Change binary `TransactionIdBytes` to printable
  `TransactionId` and use in `TxCodec.identifier`, `PostTxResponse` and
  `BcpTxQuery`.
- @iov/bcp-types: `BcpTxQuery.tags` is now optional
- @iov/bcp-types: Remove type `RecipientId`; use `Address` instead.
- @iov/bcp-types: Remove unused `BaseTx.ttl` and `TtlBytes`
- @iov/bcp-types: Allow extension of transaction types: move BNS transactions
  into @iov/bns, rename generic ones to `SendTransaction` and
  `Swap{Offer,Claim,Counter,Timeout}Transaction`. Property `kind` is now a
  string in the format "{domain}/{concrete_type}", e.g. "bcp/send" or
  "bns/set_name".
- @iov/bns: `BnsConnection.postTx` now resolves before a transaction is in a
  block. The field `blockInfo` of its response can be used to track the
  transaction state.
- @iov/bns: `getHeader`/`watchHeaders` were removed in favour of
  `getBlockHeader`/`watchBlockHeaders` from BCP.
- @iov/core: Rename `MultiChainSigner.signAndCommit` -> `.signAndPost`
- @iov/crpto: the new types `Secp256k1Signature` and
  `ExtendedSecp256k1Signature` replace DER encoded signatures in `Secp256k1`.
- @iov/faucets: Remove `BovFaucet`. Use `IovFaucet` instead.
- @iov/keycontrol: `Secp256k1HdWallet.createTransactionSignature` now uses the
  custom fixed length encoding instead of DER to allow blockchains utilizing the
  recovery parameter.
- @iov/stream: `streamPromise` was renamed to `fromListPromise`.
- @iov/tendermint-rpc: Rename `txCommitSuccess` to `broadcastTxCommitSuccess`
  and add `broadcastTxSyncSuccess`
- @iov/tendermint-rpc: Remove all fields from `BroadcastTxAsyncResponse`
- @iov/tendermint-rpc: Change type of `BroadcastTxSyncResponse.hash` to `TxId`
- @iov/tendermint-rpc: Un-export interface `RpcTxEvent`
- @iov/tendermint-rpc: Change all `Method` enum names to PascalCase
- @iov/tendermint-rpc: `Client.subscribeTx` now takes a `QueryString` argument
- @iov/tendermint-rpc: Support for Tendermint version 0.20.0 and 0.21.0 is
  deprecated and will be removed in the next version of IOV-Core. If you need
  support for Tendermint < 0.25.0, please open an issue on Github and we'll
  maintain it.

## 0.9.3

- @iov/bns: Add missing error propagation from `searchTx`/`listenTx` into
  `liveTx` stream.

## 0.9.2

- @iov/bns: Add `getHeader` and `watchHeaders` methods to access block headers

## 0.9.1

- @iov/stream: Generalize `streamPromise` to take a promise of an iterable
- @iov/bns: Fix order of events in `listenTx`. All history tx events are now
  emitted before updates.

## 0.9.0

- @iov/core: Export `Secp256k1HdWallet` and import by default in @iov/cli.
- @iov/faucets: Postpone removal of `BovFaucet` to 0.10.x

Breaking changes

- @iov/bcp-types: Rename `FungibleToken` to `Amount`
- @iov/bns: Re-generate BNS codec from weave v0.9.0 and adapt wrapper types.
- @iov/bns: Add support for blockchain and username NFTs
- @iov/crypto: Convert pubkey of Secp256k1Keypair into uncompressed format with
  prefix `04`.
- @iov/crypto: Secp256k1.createSignature/.verifySignature now comsume a message
  hash and do no hashing internally.
- @iov/dpos: Rename `Amount`/`parseAmount` to `Quantity`/`parseQuantity`
- @iov/keycontrol: Let `Secp256k1HdWallet` work on uncompressed pubkeys. Since
  `Secp256k1HdWallet` was not used yet, there is no migration for existing
  `Secp256k1HdWallet`.
- @iov/tendermint-types: Move types `PrivateKeyBundle`, `PrivateKeyBytes` into
  @iov/bns; split `Tag` into `BcpQueryTag` in @iov/bcp-types and `QueryTag` in
  @iov/tendermint-rpc; rename `TxQuery` into `BcpTxQuery` in @iov/bcp-types;
  make `SignatureBundle` available in @iov/tendermint-rcp only and rename to
  `VoteSignatureBundle`; move `buildTxQuery` into @iov/bns.
- @iov/tendermint-types: renamed to @iov/base-types

## 0.8.1

- @iov/dpos: Deduplicate `Serialization` from Lisk and RISE
- @iov/keycontrol: Add `Wallet.printableSecret` and
  `UserProfile.printableSecret`
- @iov/keycontrol: Add `HdPaths.bip44` and `HdPaths.metamaskHdKeyTree` HD path
  builders
- @iov/tendermint-rpc: Ensure transaction search results are sorted by height

## 0.8.0

- @iov/dpos: Add new package with shared code for Lisk and RISE. Don't use this
  directly. No code change necessary for users of @iov/lisk and @iov/rise.
- @iov/faucets: add `IovFaucet` to connect to the new faucet application
- @iov/keycontrol: add format versioning to `Wallet`, `Keyring`, keyring
  encryption and `UserProfile`

Deprecations

- @iov/faucets: `BovFaucet` is deprecated and will be removed in 0.9. Migrate to
  the `IovFaucet`.

Breaking changes

- @iov/lisk: LiskConnection.postTx does not wait for block anymore (analogue to
  RiseConnection.postTx), making it faster and more reliable. Transaction state
  tracking will improve in the future.
- Due to updates in all serialization formats, UserProfiles stored with earlier
  versions of IOV-Core cannot be opened with 0.8.0. To migrate to the new
  version, extract the secret data using an older version and create a new
  UserProfile in 0.8.0.

## 0.7.1

- @iov/lisk: Implement `LiskConnection.getTicker` and `.getAllTickers`
- @iov/rise: Implement `RiseConnection.getTicker` and `.getAllTickers`

## 0.7.0

- @iov/bcp-types: optional field `expectedChainId` added to `ChainConnector`
- @iov/bcp-types: `BcpConnection.getAccount` can now be called with a pubkey
  input
- @iov/bcp-types: `TxReadCodec` and all its implementations now contain a
  `isValidAddress` method
- @iov/core: `MultiChainSigner.addChain` now returns chain information of the
  chain added
- @iov/lisk: new package to connect to the Lisk blockchain
- @iov/rise: new package to connect to the RISE blockchain
- @iov/encoding: bech32 encoding support for address bytes
- @iov/keycontrol: `UserProfile.setEntry()` now returns `WalletInfo` of new
  wallet added, for ease of use

Breaking changes

- @iov/bcp-types: `Address` is now a `string` instead of an `Uint8Array`
- @iov/bcp-types: `BcpTransactionResponse.metadata.success` was removed since
  failures are reported as promise rejections
- @iov/bcp-types: `Nonce` is now implemented by `Int53` from @iov/encoding
  instead of `Long`
- @iov/bns: `Client` was renamed to `BnsConnection`. The `connect()` function
  was renamed to `BnsConnection.establish()`
- @iov/core: rename `IovWriter` to `MultiChainSigner`
- @iov/core: rename the getter `reader` to `connection` in `MultiChainSigner`
- @iov/faucets: `BovFaucet.credit` now expects an address in bech32 format
- @iov/keycontrol: `Ed25519KeyringEntry` now takes a keypair as an argument in
  `createIdentity()`
- @iov/keycontrol: `Ed25519SimpleAddressKeyringEntry` was removed in favour of
  `Ed25519HdWallet` together with `HdPaths.simpleAddress`
- @iov/keycontrol: in `UserProfile`, `.entriesCount`, `.entryLabels` and
  `.entryIds` have been merged into `.wallets`
- @iov/keycontrol: in `UserProfile`, `.setEntryLabel`, `.createIdentity`,
  `.setIdentityLabel`, `.getIdentities`, `.signTransaction`, `.appendSignature`
  now only accept string IDs for the entry/wallet argument
- @iov/keycontrol: `DefaultValueProducer` and `ValueAndUpdates` moved into
  @iov/stream
- @iov/keycontrol: `KeyringEntry.createIdentity` now takes a required options
  argument of type
  `Ed25519KeyringEntry | ReadonlyArray<Slip10RawIndex> | number`
- @iov/keycontrol: rename symbols to `Wallet`, `WalletId`,
  `WalletImplementationIdString`, `WalletSerializationString`
- @iov/keycontrol: rename `Ed25519KeyringEntry` to `Ed25519WalletId`
- @iov/keycontrol: in `Keyring`, rename `.getEntries/.getEntryById` to
  `.getWallets/.getWallet`
- @iov/keycontrol: in `Keyring`, remove obsolete `.getEntryByIndex`
- @iov/keycontrol: in `UserProfile`, rename `.addEntry/.setEntryLabel` to
  `.addWallet/.setWalletLabel`
- @iov/ledger-bns: in `LedgerSimpleAddressKeyringEntry`, `.createIdentity` takes
  an index argument
- @iov/ledger-bns: rename `LedgerSimpleAddressKeyringEntry` to
  `LedgerSimpleAddressWallet`
- Due to updates in the Keyring serialization, UserProfiles stored with earlier
  versions of IOV-Core cannot be opened with 0.7.0. To migrate to the new
  version, extract the secret data using an older version and create a new
  UserProfile in 0.7.0.

## 0.6.1

- @iov/keycontrol: add Ed25519HdWallet and Secp256k1HdWallet that work like
  Ed25519SimpleAddressKeyringEntry but allow derivation of arbirtary SLIP-0010
  paths
- @iov/core: move ChainConnector into @iov/bcp-types to avoid new chains to
  depend on @iov/core
- @iov/bcp-types: various refactorings to improve multi chain support

Other notes

- The new name for keyring entries is "wallet". A keyring contains multiple
  wallets. This transition was started with the intoduction of Ed25519HdWallet
  and Secp256k1HdWallet and other incompatible API changes will follow in 0.7.
- We welcome our first external code contributor @SpasZahariev! If you want to
  get familiar woth the codebase, check the issues labeled with "good first
  issue".

## 0.6.0

- @iov/core: expose Ed25519KeyringEntry
- @iov/keycontrol: refactor entry ID generation
- @iov/bcp-types: rename interface IovReader -> BcpConnection
- @iov/bcp-types: make BcpConnection.chainId() synchronous for easier use by
  clients
- @iov/bns: expose transaction result
- @iov/bns: expose atomic swap queries on the bns client
- @iov/bns: transaction search can handle unlimited number of results

Breaking changes

- Due to updates in the Keyring serialization, UserProfiles stored with earlier
  versions of IOV-Core cannot be opened with 0.6.0. To migrate to the new
  version, extract the secret data using an older version and create a new
  UserProfile in 0.6.0.

## 0.5.4

- @iov/cli: fix global installation support

## 0.5.3

- @iov/core and @iov/keycontrol: use strict types for keyring entry IDs

## 0.5.2

- @iov/bns: increase transaction search results to 100 items
- @iov/core and @iov/keycontrol: add keyring entry IDs
- @iov/keycontrol: ensure Ed25519SimpleAddressKeyringEntry.fromEntropyWithCurve/
  and .fromMnemonicWithCurve return the correct type

**Note: this version was published with an outdated build and should not be
used**

## 0.5.1

- @iov/bns: expose transaction IDs

## 0.5.0

- @iov/bns: Add support of listening to change events, watching accounts, txs
- @iov/core: Simplify construction of IovWriter
- @iov/crypto: Rename all `Slip0010*` symbols to `Slip10*`
- @iov/crypto: Fix keypair representation of Secp256k1.makeKeypair
- @iov/tendermint: Add support for subscribing to events

Breaking changes

- Due to multi curve support in keyring entries, UserProfiles stored with
  earlier versions of IOV-Core cannot be opened with 0.5.0. To migrate to the
  new version, extract the secret data using 0.4.1 and create a new UserProfile
  in 0.5.0.
- The IovWriter construction is changed. You can probably save a line there.
  Please look at @iov/core README to see how to build it.

## 0.4.1

- @iov/faucets: package added to provide easy access to a BovFaucet

## 0.4.0

- @iov/core: Add disconnect method to IovReader
- @iov/tendermint-rpc: Add disconnect method to WebsocketClient
- @iov/ledger-bns: Improved USB connectivity due to hw-transport-node-hid
  upgrade

Breaking changes

- @iov/cli: wait() helper function removed
- @iov/ledger-bns: LedgerSimpleAddressKeyringEntry.startDeviceTracking() must be
  called before getting device state or calling
  createIdentity()/createTransactionSignature()
- The name field from the `getAccount` result data does not contain the chain ID
  anymore. Before

      [ { name: 'admin*test-chain-HexTMJ',
      address:
       Uint8Array [
         177,
         202, ...

  Now:

      [ { name: 'admin',
      address:
       Uint8Array [
         177,
         202, ...

## 0.3.1

- @iov/core: Export SetNameTx
- Improve Windows compatibility of build system and add Edge tests

## 0.3.0

- @iov/ledger-bns: Implement LedgerSimpleAddressKeyringEntry.canSign
- @iov/ledger-bns: Add LedgerSimpleAddressKeyringEntry.deviceState
- @iov/keycontrol: Encrypt UserProfile using XChaCha20-Poly1305
- @iov/crypto: Add support for unhardened Secp256k1 HD derivation
- @iov/cli: Add support for top level await

Breaking changes

- Due to an enhanced encryption mechanism, UserProfiles stored with IOV-Core
  0.2.0 cannot be opened with 0.3.0. To migrate to the new version, extract the
  secret data using 0.2.0 and create a new UserProfile in 0.3.0.

## 0.2.0

Finalize library name, add documentation and open source

## 0.1.1

Expose type TransactionKind

## 0.1.0

The beginning of versioning

## 0.0.0

Initial development<|MERGE_RESOLUTION|>--- conflicted
+++ resolved
@@ -1,6 +1,5 @@
 # Changelog
 
-<<<<<<< HEAD
 ## 0.14.0
 
 Breaking changes
@@ -12,7 +11,7 @@
 - @iov/bcp: New type `Hash` used for atomic swap hashes. Use
   `AtomicSwapHelpers.hashPreimage` to create those hashes.
 - @iov/bcp: Rename `SwapState` to `SwapProcessState`.
-=======
+
 ## 0.13.3
 
 - @iov/ethereum: Export `Erc20Options`.
@@ -22,7 +21,6 @@
 ## 0.13.2
 
 - @iov/ethereum: Avoid dependency on `@types/bn.js` from `index.d.ts`.
->>>>>>> 45d2be2f
 
 ## 0.13.1
 
