{
  "extends": "../../tsconfig.json",
  "compilerOptions": {
    "baseUrl": ".",
    "outDir": "build",
<<<<<<< HEAD
    "rootDir": "src",
    "typeRoots": [
      "../../node_modules/@types",
      "custom_types"
    ],
    /* Needed for https://github.com/staltz/xstream/issues/231 */
    "strictFunctionTypes": false
=======
    "rootDir": "src"
>>>>>>> 1494efb0
  },
  "include": [
    "src/**/*.ts"
  ]
}<|MERGE_RESOLUTION|>--- conflicted
+++ resolved
@@ -3,17 +3,11 @@
   "compilerOptions": {
     "baseUrl": ".",
     "outDir": "build",
-<<<<<<< HEAD
     "rootDir": "src",
     "typeRoots": [
       "../../node_modules/@types",
       "custom_types"
-    ],
-    /* Needed for https://github.com/staltz/xstream/issues/231 */
-    "strictFunctionTypes": false
-=======
-    "rootDir": "src"
->>>>>>> 1494efb0
+    ]
   },
   "include": [
     "src/**/*.ts"
