--- conflicted
+++ resolved
@@ -1,28 +1,7 @@
 import { As } from "type-tagger";
-<<<<<<< HEAD
 import { ChainId, PrehashType, PublicIdentity, SignableBytes, SignatureBytes } from "@iov/bcp-types";
-import { Slip10RawIndex } from "@iov/crypto";
-import { ValueAndUpdates } from "@iov/stream";
-import { Ed25519Wallet } from "./wallets";
-=======
-import { ChainId, PublicKeyBundle, SignatureBytes } from "@iov/base-types";
-import { PrehashType, SignableBytes } from "@iov/bcp-types";
 import { Ed25519Keypair, Slip10RawIndex } from "@iov/crypto";
 import { ValueAndUpdates } from "@iov/stream";
-export declare type LocalIdentityId = string & As<"local-identity-id">;
-/** a public key we can identify with on a blockchain */
-export interface PublicIdentity {
-    readonly pubkey: PublicKeyBundle;
-}
-/**
- * a local version of a PublicIdentity that contains
- * additional local information
- */
-export interface LocalIdentity extends PublicIdentity {
-    readonly id: LocalIdentityId;
-    readonly label?: string;
-}
->>>>>>> dbe04c31
 export declare type WalletId = string & As<"wallet-id">;
 export declare type WalletImplementationIdString = string & As<"wallet-implementation-id">;
 export declare type WalletSerializationString = string & As<"wallet-serialization">;
@@ -42,21 +21,17 @@
      * To clear the label, set it to undefined.
      */
     readonly setLabel: (label: string | undefined) => void;
-<<<<<<< HEAD
     /**
      * Creates a new identity in the wallet.
      *
      * The identity is bound to one chain ID to encourage using different
      * keypairs on different chains.
      */
-    readonly createIdentity: (chainId: ChainId, options: Ed25519Wallet | ReadonlyArray<Slip10RawIndex> | number) => Promise<PublicIdentity>;
+    readonly createIdentity: (chainId: ChainId, options: Ed25519Keypair | ReadonlyArray<Slip10RawIndex> | number) => Promise<PublicIdentity>;
     /**
      * Sets a local label associated with the public identity to be displayed in the UI.
      * To clear a label, set it to undefined
      */
-=======
-    readonly createIdentity: (options: Ed25519Keypair | ReadonlyArray<Slip10RawIndex> | number) => Promise<LocalIdentity>;
->>>>>>> dbe04c31
     readonly setIdentityLabel: (identity: PublicIdentity, label: string | undefined) => void;
     /**
      * Gets a local label associated with the public identity to be displayed in the UI.
