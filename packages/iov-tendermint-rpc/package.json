{
  "name": "@iov/tendermint-rpc",
  "version": "0.10.4",
  "description": "Codec to encode/decode bns transactions and state objects",
  "author": "IOV SAS <admin@iov.one>",
  "license": "Apache-2.0",
  "main": "build/index.js",
  "types": "types/index.d.ts",
  "repository": {
    "type": "git",
    "url": "https://github.com/iov-one/iov-core/tree/master/packages/iov-tendermint-rpc"
  },
  "publishConfig": {
    "access": "public"
  },
  "scripts": {
    "docs": "shx rm -rf docs && typedoc --options typedoc.js",
    "lint": "cross-env-shell \"tslint -t verbose --project . ${TSLINT_FLAGS}\"",
    "format": "prettier --write --loglevel warn \"./src/**/*.ts\"",
    "test-node": "node jasmine-testrunner.js",
    "test-edge": "yarn pack-web && karma start --single-run --browsers Edge",
    "test-firefox": "yarn pack-web && karma start --single-run --browsers Firefox",
    "test-chrome": "yarn pack-web && karma start --single-run --browsers ChromeHeadless",
    "test-safari": "yarn pack-web && karma start --single-run --browsers Safari",
    "test": "yarn build-or-skip && yarn test-node",
    "prebuild": "yarn format",
    "move-types": "shx rm -r ./types/* && shx mv build/types/* ./types && shx rm ./types/*.spec.d.ts && shx rm ./types/**/*.spec.d.ts",
    "build": "shx rm -rf ./build && tsc && yarn move-types",
    "build-or-skip": "[ -n \"$SKIP_BUILD\" ] || yarn build",
    "pack-web": "yarn build-or-skip && webpack --mode development --config webpack.web.config.js"
  },
  "dependencies": {
<<<<<<< HEAD
    "@iov/crypto": "^0.10.1",
    "@iov/encoding": "^0.10.1",
    "@iov/socket": "^0.10.1",
=======
    "@iov/base-types": "^0.10.0",
    "@iov/crypto": "^0.10.4",
    "@iov/encoding": "^0.10.4",
    "@iov/socket": "^0.10.4",
>>>>>>> dbe04c31
    "axios": "^0.18.0",
    "readonly-date": "^1.0.0",
    "type-tagger": "^1.0.0",
    "xstream": "^11.7.0"
  }
}<|MERGE_RESOLUTION|>--- conflicted
+++ resolved
@@ -30,16 +30,9 @@
     "pack-web": "yarn build-or-skip && webpack --mode development --config webpack.web.config.js"
   },
   "dependencies": {
-<<<<<<< HEAD
-    "@iov/crypto": "^0.10.1",
-    "@iov/encoding": "^0.10.1",
-    "@iov/socket": "^0.10.1",
-=======
-    "@iov/base-types": "^0.10.0",
     "@iov/crypto": "^0.10.4",
     "@iov/encoding": "^0.10.4",
     "@iov/socket": "^0.10.4",
->>>>>>> dbe04c31
     "axios": "^0.18.0",
     "readonly-date": "^1.0.0",
     "type-tagger": "^1.0.0",
